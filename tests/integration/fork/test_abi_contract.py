import hypothesis.strategies as st
import pytest
from hypothesis import given

import boa
from boa import BoaError

ZERO_ADDRESS = "0x0000000000000000000000000000000000000000"


@pytest.fixture(scope="module")
def crvusd(get_filepath):
    abi_path = get_filepath("crvusd_abi.json")

    abi = boa.load_abi(abi_path)

    return abi.at("0xf939E0A03FB07F59A73314E73794Be0E57ac1b4E")


@pytest.fixture(scope="module")
def metaregistry(get_filepath):
    abi_path = get_filepath("metaregistry_abi.json")
    abi = boa.load_abi(abi_path)
    return abi.at("0xF98B45FA17DE75FB1aD0e7aFD971b0ca00e379fC")


@pytest.fixture(scope="module")
def stableswap_factory_ng(get_filepath):
    abi_path = get_filepath("CurveStableswapFactoryNG_abi.json")
    abi = boa.load_abi(abi_path)
    return abi.at("0x6A8cbed756804B16E05E741eDaBd5cB544AE21bf")


@pytest.fixture(scope="module")
def tricrypto(get_filepath):
    abi_path = get_filepath("tricrypto_abi.json")

    abi = boa.load_abi(abi_path)

    return abi.at("0x7F86Bf177Dd4F3494b841a37e810A34dD56c829B")


def test_tricrypto(tricrypto):
    assert tricrypto.fee_receiver() == "0xeCb456EA5365865EbAb8a2661B0c503410e9B347"
    assert tricrypto.get_virtual_price() == 1003146380129683788
    assert tricrypto.gamma() == 11809167828997
    assert tricrypto.fee() == 7069800
    # TODO: test the overloaded functions


def test_no_bytecode(get_filepath):
    abi_path = get_filepath("crvusd_abi.json")
    crvusd = boa.load_abi(abi_path).at(ZERO_ADDRESS)
    with pytest.raises(BoaError) as exc_info:
        crvusd.decimals()
    assert "no bytecode at this address" in str(exc_info.value)


def test_invariants(crvusd):
    assert crvusd.decimals() == 18
    assert crvusd.version() == "v1.0.0"
    assert crvusd.name() == "Curve.Fi USD Stablecoin"
    assert crvusd.symbol() == "crvUSD"
    assert crvusd.totalSupply() == 730461476239623125757516933


def test_metaregistry_overloading(metaregistry):
    pool = metaregistry.pool_list(0)
    coin1, coin2 = metaregistry.get_coins(pool)[:2]
    pools_found = metaregistry.find_pools_for_coins(coin1, coin2)
    first_pools = [pool for pool in pools_found if not pool.startswith("0x0000")][:2]
    assert first_pools[0] == metaregistry.find_pool_for_coins(coin1, coin2)
    assert first_pools == [
        metaregistry.find_pool_for_coins(coin1, coin2, i)
        for i in range(len(first_pools))
    ]


def test_stableswap_factory_ng(stableswap_factory_ng):
    pool = "0x76Ae7A7DC125E4163a2137e650b7726231FdB917"
    assert stableswap_factory_ng.pool_list(5) == pool
    base_pool = stableswap_factory_ng.get_base_pool(pool)
    assert stableswap_factory_ng.base_pool_data(base_pool) == (
        "0x6c3F90f043a72FA612cbac8115EE7e52BDe6E490",
        [
            "0x6B175474E89094C44Da98b954EedeAC495271d0F",
            "0xA0b86991c6218b36c1d19D4a2e9Eb0cE3606eB48",
            "0xdAC17F958D2ee523a2206206994597C13D831ec7",
        ],
        394770,
        3,
        [0, 0, 0],
    )
    assert stableswap_factory_ng.base_pool_data(pool) == (ZERO_ADDRESS, [], 0, 0, [])


# randomly grabbed from:
# https://etherscan.io/token/0xf939e0a03fb07f59a73314e73794be0e57ac1b4e#balances
account_a = "0x37417B2238AA52D0DD2D6252d989E728e8f706e4"
account_b = "0x4e59541306910aD6dC1daC0AC9dFB29bD9F15c67"
balances = {
    account_a: 3797750812312960372676816,
    account_b: 167292367990896792104836343,
}


@pytest.mark.parametrize("addr,balance", balances.items())
def test_balances(addr, balance, crvusd):
    assert crvusd.balanceOf(addr) == balance


# test write 0 to fresh fork state
def test_fork_write0(crvusd):
    n = balances[account_a]
    with boa.env.prank(account_a):
        crvusd.transfer(account_b, n)

    assert crvusd.balanceOf(account_a) == 0
    assert crvusd.balanceOf(account_b) == balances[account_b] + n


@given(n=st.integers(min_value=0, max_value=balances[account_a]))
def test_fork_write(crvusd, n):
    # test we can mutate the fork state
    with boa.env.prank(account_a):
        crvusd.transfer(account_b, n)

    assert crvusd.balanceOf(account_a) == balances[account_a] - n
    assert crvusd.balanceOf(account_b) == balances[account_b] + n


# test net gas metering negative refund
def test_fork_write_flip(crvusd):
    e = boa.loads(
        f"""
<<<<<<< HEAD
from ethereum.ercs import ERC20
crvUSD: ERC20
=======
from ethereum.ercs import IERC20
crvUSD: IERC20
>>>>>>> 625a8841

@deploy
def __init__():
    self.crvUSD = IERC20({crvusd.address})
@external
def flip_from(_input: uint256) -> uint256:
    extcall self.crvUSD.transferFrom(msg.sender, self, _input)
    extcall self.crvUSD.transfer(msg.sender, _input // 2)
    return _input // 2
    """
    )
    pool = "0x4dece678ceceb27446b35c672dc7d61f30bad69e"
    initial_balance = crvusd.balanceOf(pool)
    with boa.env.prank(pool):
        crvusd.approve(e, 2**256 - 1)
        e.flip_from(initial_balance)
    assert crvusd.balanceOf(pool) == initial_balance // 2
    assert crvusd.balanceOf(e) == initial_balance - initial_balance // 2


def test_abi_stack_trace(crvusd):
    c = boa.loads(
        """
from ethereum.ercs import IERC20
@external
<<<<<<< HEAD
def foo(x: ERC20, from_: address):
=======
def foo(x: IERC20, from_: address):
>>>>>>> 625a8841
    extcall x.transferFrom(from_, self, 100)
    """
    )

    t = boa.env.generate_address()

    with boa.reverts():
        c.foo(crvusd, t)

    bt = c.stack_trace()
    assert "crvusd_abi.json interface at 0x" in bt[0]
    assert "transferFrom(address,address,uint256)" in bt[0]<|MERGE_RESOLUTION|>--- conflicted
+++ resolved
@@ -133,13 +133,8 @@
 def test_fork_write_flip(crvusd):
     e = boa.loads(
         f"""
-<<<<<<< HEAD
-from ethereum.ercs import ERC20
-crvUSD: ERC20
-=======
 from ethereum.ercs import IERC20
 crvUSD: IERC20
->>>>>>> 625a8841
 
 @deploy
 def __init__():
@@ -165,11 +160,7 @@
         """
 from ethereum.ercs import IERC20
 @external
-<<<<<<< HEAD
-def foo(x: ERC20, from_: address):
-=======
 def foo(x: IERC20, from_: address):
->>>>>>> 625a8841
     extcall x.transferFrom(from_, self, 100)
     """
     )
