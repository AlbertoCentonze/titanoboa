<<<<<<< HEAD
import pytest
from eth_utils import to_canonical_address

=======
>>>>>>> ea63c949
import boa
from boa.util.eip5202 import get_create2_address

blueprint_code = """
@external
def some_function() -> uint256:
    return 5
"""

factory_code = """
@external
def create_child(blueprint: address, salt: bytes32) -> address:
    return create_from_blueprint(blueprint, code_offset=3, salt=salt)
"""


def test_create2_address():
    blueprint = boa.loads_partial(blueprint_code).deploy_as_blueprint()
    factory = boa.loads(factory_code)

    salt = b"\x01" * 32

    child_contract_address = factory.create_child(blueprint.address, salt)

<<<<<<< HEAD
    blueprint_bytecode = boa.env.get_code(to_canonical_address(blueprint.address))
=======
    blueprint_bytecode = boa.env.get_code(blueprint.address)
>>>>>>> ea63c949
    assert child_contract_address == get_create2_address(
        blueprint_bytecode, factory.address, salt
    )


def test_create2_address_bad_salt():
    blueprint = boa.loads_partial(blueprint_code).deploy_as_blueprint()
    blueprint_bytecode = boa.env.get_code(to_canonical_address(blueprint.address))
    with pytest.raises(ValueError) as e:
        get_create2_address(blueprint_bytecode, blueprint.address, salt=b"")

    assert str(e.value) == "bad salt (must be bytes32): b''"<|MERGE_RESOLUTION|>--- conflicted
+++ resolved
@@ -1,9 +1,6 @@
-<<<<<<< HEAD
 import pytest
 from eth_utils import to_canonical_address
 
-=======
->>>>>>> ea63c949
 import boa
 from boa.util.eip5202 import get_create2_address
 
@@ -28,11 +25,7 @@
 
     child_contract_address = factory.create_child(blueprint.address, salt)
 
-<<<<<<< HEAD
-    blueprint_bytecode = boa.env.get_code(to_canonical_address(blueprint.address))
-=======
     blueprint_bytecode = boa.env.get_code(blueprint.address)
->>>>>>> ea63c949
     assert child_contract_address == get_create2_address(
         blueprint_bytecode, factory.address, salt
     )
