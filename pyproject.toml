--- conflicted
+++ resolved
@@ -19,12 +19,9 @@
     "eth-abi",
     "py-evm",
     "eth-typing",
-<<<<<<< HEAD
     "hypothesis",
     "pytest",
-=======
     'eth-stdlib; python_version >= "3.10"',
->>>>>>> 17fe1081
 
 # required for forking:
     "requests",
