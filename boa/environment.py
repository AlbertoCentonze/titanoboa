--- conflicted
+++ resolved
@@ -6,13 +6,7 @@
 
 import contextlib
 import random
-<<<<<<< HEAD
-from typing import Any, Optional, Tuple
-=======
-import sys
-import warnings
-from typing import Any, Iterator, Optional, Tuple, TypeAlias
->>>>>>> 6fe4fa68
+from typing import Any, Optional, Tuple, TypeAlias
 
 import eth.constants as constants
 from eth_typing import Address as PYEVM_Address  # it's just bytes.
