--- conflicted
+++ resolved
@@ -1,109 +1,20 @@
 """
 The entry point for managing the execution environment.
 """
+# the main "entry point" for patching py-evm.
+# handles low level details around state and py-evm tracing.
+
 import contextlib
 import random
-<<<<<<< HEAD
 from typing import Any, Optional, Tuple
 
 import eth.constants as constants
 from eth_typing import Address as PYEVM_Address  # it's just bytes.
 
+from boa.rpc import EthereumRPC
 from boa.util.abi import Address
 from boa.vm.gas_meters import GasMeter, NoGasMeter, ProfilingGasMeter
 from boa.vm.py_evm import PyEVM
-=======
-import sys
-import warnings
-from typing import Any, Iterator, Optional, Tuple
-
-import eth.constants as constants
-import eth.tools.builder.chain as chain
-import eth.vm.forks.spurious_dragon.computation as spurious_dragon
-from eth._utils.address import generate_contract_address
-from eth.chains.mainnet import MainnetChain
-from eth.db.account import AccountDB
-from eth.db.atomic import AtomicDB
-from eth.exceptions import Halt
-from eth.vm.code_stream import CodeStream
-from eth.vm.message import Message
-from eth.vm.opcode_values import STOP
-from eth.vm.transaction_context import BaseTransactionContext
-from eth_typing import Address as PYEVM_Address  # it's just bytes.
-from eth_utils import setup_DEBUG2_logging
-
-from boa.rpc import EthereumRPC
-from boa.util.abi import Address, abi_decode
-from boa.util.eip1167 import extract_eip1167_address, is_eip1167_contract
-from boa.vm.fast_accountdb import patch_pyevm_state_object, unpatch_pyevm_state_object
-from boa.vm.fork import AccountDBFork
-from boa.vm.gas_meters import GasMeter, NoGasMeter, ProfilingGasMeter
-from boa.vm.utils import to_bytes, to_int
-
-
-def enable_pyevm_verbose_logging():
-    logging.basicConfig()
-    logger = logging.getLogger("eth.vm.computation.Computation")
-    setup_DEBUG2_logging()
-    logger.setLevel("DEBUG2")
-
-
-class VMPatcher:
-    _exc_patchables = {
-        # env vars vyper supports
-        "block_number": "_block_number",
-        "timestamp": "_timestamp",
-        "coinbase": "_coinbase",
-        "difficulty": "_difficulty",
-        "prev_hashes": "_prev_hashes",
-        "chain_id": "_chain_id",
-        "gas_limit": "_gas_limit",
-    }
-
-    _cmp_patchables = {"code_size_limit": "EIP170_CODE_SIZE_LIMIT"}
-
-    def __init__(self, vm):
-        patchables = [
-            (self._exc_patchables, vm.state.execution_context),
-            (self._cmp_patchables, spurious_dragon),
-        ]
-        # https://stackoverflow.com/a/12999019
-        object.__setattr__(self, "_patchables", patchables)
-
-    def __getattr__(self, attr):
-        for s, p in self._patchables:
-            if attr in s:
-                return getattr(p, s[attr])
-        raise AttributeError(attr)
-
-    def __setattr__(self, attr, value):
-        for s, p in self._patchables:
-            if attr in s:
-                setattr(p, s[attr], value)
-                return
-
-    # to help auto-complete
-    def __dir__(self):
-        patchable_keys = [k for p, _ in self._patchables for k in p]
-        return dir(super()) + patchable_keys
-
-    # save and restore patch values
-    @contextlib.contextmanager
-    def anchor(self):
-        snap = {}
-        for s, _ in self._patchables:
-            for attr in s:
-                snap[attr] = getattr(self, attr)
-
-        try:
-            yield
-
-        finally:
-            for s, _ in self._patchables:
-                for attr in s:
-                    setattr(self, attr, snap[attr])
-
->>>>>>> b2b8c783
 
 # make mypy happy
 _AddressType = Address | str | bytes | PYEVM_Address
@@ -143,59 +54,10 @@
     def get_gas_price(self):
         return self._gas_price or 0
 
-<<<<<<< HEAD
-=======
-    def _set_account_db_class(self, account_db_class: type):
-        self.vm.__class__._state_class.account_db_class = account_db_class
-
-    def _init_vm(self, reset_traces=True):
-        self.vm = self.chain.get_vm()
-
-        self.vm.patch = VMPatcher(self.vm)
-
-        c = type(
-            "TitanoboaComputation",
-            (titanoboa_computation, self.vm.state.computation_class),
-            {"env": self},
-        )
-
-        if self._fast_mode_enabled:
-            patch_pyevm_state_object(self.vm.state)
-
-        self.vm.state.computation_class = c
-
-        # we usually want to reset the trace data structures
-        # but sometimes don't, give caller the option.
-        if reset_traces:
-            self.sha3_trace = {}
-            self.sstore_trace = {}
-
-        # patch in tracing opcodes
-        c.opcodes[0x20] = Sha3PreimageTracer(c.opcodes[0x20], self)
-        c.opcodes[0x55] = SstoreTracer(c.opcodes[0x55], self)
-
-    def _trace_sha3_preimage(self, preimage, image):
-        self.sha3_trace[image] = preimage
-
-    def _trace_sstore(self, account, slot):
-        self.sstore_trace.setdefault(account, set())
-        # we don't want to deal with snapshots/commits/reverts, so just
-        # register that the slot was touched and downstream can filter
-        # zero entries.
-        self.sstore_trace[account].add(slot)
-
->>>>>>> b2b8c783
     def enable_fast_mode(self, flag: bool = True):
         self._fast_mode_enabled = flag
         self.evm.enable_fast_mode(flag)
 
-<<<<<<< HEAD
-    def fork(self, url, reset_traces=True, **kwargs):
-        self._fork_mode = True
-        self.evm.fork(
-            url, reset_traces, fast_mode_enabled=self._fast_mode_enabled, **kwargs
-        )
-=======
     def fork(self, url=None, reset_traces=True, block_identifier="safe", **kwargs):
         return self.fork_rpc(EthereumRPC(url), reset_traces, block_identifier, **kwargs)
 
@@ -207,23 +69,20 @@
         :param block_identifier: Block identifier to fork from
         :param kwargs: Additional arguments for the RPC
         """
-        AccountDBFork._rpc = rpc
-        AccountDBFork._rpc_init_kwargs = {
-            "block_identifier": block_identifier,
+        self.evm.fork_rpc(
+            rpc,
+            reset_traces,
+            fast_mode_enabled=self._fast_mode_enabled,
+            block_identifier=block_identifier,
             **kwargs,
-        }
-
-        self._set_account_db_class(AccountDBFork)
-        self._init_vm(reset_traces=reset_traces)
-        block_info = self.vm.state._account_db._block_info
->>>>>>> b2b8c783
+        )
 
     def get_gas_meter_class(self):
         return self.evm.get_gas_meter_class()
 
     @property
     def _fork_mode(self):
-        return self.vm.__class__._state_class.account_db_class == AccountDBFork
+        return self.evm.is_forked
 
     def set_gas_meter_class(self, cls: type) -> None:
         self.evm.set_gas_meter_class(cls)
