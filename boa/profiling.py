--- conflicted
+++ resolved
@@ -338,13 +338,6 @@
 
             # only first line should be populated for name and address
             cname = ""
-<<<<<<< HEAD
-            caddr = ""
-            if c == 0:
-                cname = str(profile.contract_path)
-                caddr = address
-=======
->>>>>>> 44956ed4
             fn_name = profile.fn_name
             stats = list(stats.net_gas_stats.get_str_repr())
             if c == 0:
@@ -378,13 +371,10 @@
         )
 
     table = _create_table(for_line_profile=True)
-<<<<<<< HEAD
+
     for (contract_path, contract_address), fn_data in contracts.items():
-        contract_file_path = os.path.split(contract_path)
-=======
-    for (contract_name, contract_address), fn_data in contracts.items():
-        relpath = _safe_relpath(contract_name)
->>>>>>> 44956ed4
+        relpath = _safe_relpath(contract_path)
+
         contract_data_str = (
             f"Path: {os.path.dirname(relpath)}\n"
             f"Name: {os.path.basename(relpath)}\n"
