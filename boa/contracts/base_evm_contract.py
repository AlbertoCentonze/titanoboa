--- conflicted
+++ resolved
@@ -38,12 +38,8 @@
     @property
     def address(self) -> Address:
         if self._address is None:
-<<<<<<< HEAD
-            raise ValueError("Contract address is not set")
-=======
             # avoid assert, in pytest it would call repr(self) which segfaults
             raise RuntimeError("Contract address is not set")
->>>>>>> 2904dfe0
         return self._address
 
 
