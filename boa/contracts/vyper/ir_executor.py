--- conflicted
+++ resolved
@@ -842,15 +842,10 @@
 
     def _compile(self, test):
         _ = VMRevert  # make flake8 happy
-        source = self.ir_node.ast_source
         self.builder.extend(
             f"""
         if not bool({test}):
-<<<<<<< HEAD
-            VM.vyper_source_pos = {repr(source and source.src)}
-=======
             VM.vyper_source_pos = {repr(_get_ir_pos(self.ir_node))}
->>>>>>> 625a8841
             VM.vyper_error_msg = {repr(self.ir_node.error_msg)}
             raise VMRevert("")  # venom assert
         """
@@ -863,15 +858,10 @@
     _sig = (int, int)
 
     def _compile(self, ptr, size):
-        source = self.ir_node.ast_source
         self.builder.extend(
             f"""
             VM.output = VM.memory_read_bytes({ptr}, {size})
-<<<<<<< HEAD
-            VM.vyper_source_pos = {repr(source and source.src)}
-=======
             VM.vyper_source_pos = {repr(_get_ir_pos(self.ir_node))}
->>>>>>> 625a8841
             VM.vyper_error_msg = {repr(self.ir_node.error_msg)}
             raise VMRevert(VM.output)  # venom revert
         """
