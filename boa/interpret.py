import json
import sys
import textwrap
from importlib.abc import MetaPathFinder
from importlib.machinery import SourceFileLoader
from importlib.util import spec_from_loader
from pathlib import Path
from typing import Any, Union

import vyper
from vyper.cli.vyper_compile import get_interface_codes
from vyper.compiler.phases import CompilerData

from boa.contracts.abi.abi_contract import ABIContractFactory
from boa.contracts.vyper.compiler_utils import anchor_compiler_settings
from boa.contracts.vyper.vyper_contract import (
    VyperBlueprint,
    VyperContract,
    VyperDeployer,
)
from boa.explorer import fetch_abi_from_etherscan
from boa.util.abi import Address
from boa.util.disk_cache import DiskCache

_Contract = Union[VyperContract, VyperBlueprint]


_disk_cache = None
_Deployer = VyperDeployer


def set_cache_dir(cache_dir="~/.cache/titanoboa"):
    global _disk_cache
    if cache_dir is None:
        _disk_cache = None
        return
    compiler_version = f"{vyper.__version__}.{vyper.__commit__}"
    _disk_cache = DiskCache(cache_dir, compiler_version)


def create_deployer(*args, **kwargs):
    return _Deployer(*args, **kwargs)


def set_deployer_class(deployer_class: type[_Deployer] = VyperDeployer):
    global _Deployer
    _Deployer = deployer_class


def disable_cache():
    set_cache_dir(None)


set_cache_dir()  # enable caching, by default!


class BoaImporter(MetaPathFinder):
    def find_spec(self, fullname, path, target=None):
        path = Path(fullname.replace(".", "/")).with_suffix(".vy")

        for prefix in sys.path:
            to_try = Path(prefix) / path

            if to_try.exists():
                loader = BoaLoader(fullname, str(to_try))
                return spec_from_loader(fullname, loader)


class BoaLoader(SourceFileLoader):
    def get_code(self, fullname):
        # importlib docs say to return None, but that triggers an `ImportError`
        return ""

    def create_module(self, spec):
        ret = load_partial(self.path)

        # comply with PEP-302:
        ret.__name__ = spec.name
        ret.__file__ = self.path
        ret.__loader__ = self
        ret.__package__ = spec.name.rpartition(".")[0]
        return ret


sys.meta_path.append(BoaImporter())


def compiler_data(
    source_code: str, contract_name: str, deployer=None, **kwargs
) -> CompilerData:
    global _disk_cache
    deployer = deployer or _Deployer

    def _ifaces():
        # use get_interface_codes to get the interface source dict
        # TODO revisit this once imports are cleaned up vyper-side
        ret = get_interface_codes(Path("."), {contract_name: source_code})
        return ret[contract_name]

    if _disk_cache is None:
        ifaces = _ifaces()
        return deployer.create_compiler_data(
            source_code, contract_name, interface_codes=ifaces, **kwargs
        )

    def func():
        ifaces = _ifaces()
        ret = deployer.create_compiler_data(
            source_code, contract_name, interface_codes=ifaces, **kwargs
        )
        with anchor_compiler_settings(ret):
            _ = ret.bytecode, ret.bytecode_runtime  # force compilation to happen
        return ret

<<<<<<< HEAD
    return _disk_cache.caching_lookup(str((kwargs, source_code, deployer)), func)
=======
    cache_key = str((contract_name, source_code, kwargs))
    return _disk_cache.caching_lookup(cache_key, func)
>>>>>>> 946b2dbb


def load(filename: str | Path, *args, **kwargs) -> _Contract:  # type: ignore
    name = Path(filename).stem
    # TODO: investigate if we can just put name in the signature
    if "name" in kwargs:
        name = kwargs.pop("name")
    with open(filename) as f:
        return loads(f.read(), *args, name=name, **kwargs, filename=filename)


def loads(
    source_code,
    *args,
    as_blueprint=False,
    name=None,
    filename=None,
    compiler_args=None,
    **kwargs,
):
    d = loads_partial(source_code, name, filename=filename, compiler_args=compiler_args)
    if as_blueprint:
        return d.deploy_as_blueprint(**kwargs)
    else:
        return d.deploy(*args, **kwargs)


def load_abi(filename: str, *args, name: str = None, **kwargs) -> ABIContractFactory:
    if name is None:
        name = filename
    with open(filename) as fp:
        return loads_abi(fp.read(), *args, name=name, **kwargs)


def loads_abi(json_str: str, *args, name: str = None, **kwargs) -> ABIContractFactory:
    return ABIContractFactory.from_abi_dict(json.loads(json_str), name, *args, **kwargs)


def loads_partial(
    source_code: str,
    name: str = None,
    filename: str | Path | None = None,
    dedent: bool = True,
    compiler_args: dict = None,
) -> _Deployer:
    name = name or "VyperContract"  # TODO handle this upstream in CompilerData
    if dedent:
        source_code = textwrap.dedent(source_code)

    compiler_args = compiler_args or {}

    data = compiler_data(source_code, name, **compiler_args)
    return _Deployer(data, filename=filename)


def load_partial(filename: str, compiler_args=None) -> _Deployer:  # type: ignore
    with open(filename) as f:
        return loads_partial(
            f.read(), name=filename, filename=filename, compiler_args=compiler_args
        )


def from_etherscan(
    address: Any, name=None, uri="https://api.etherscan.io/api", api_key=None
):
    addr = Address(address)
    abi = fetch_abi_from_etherscan(addr, uri, api_key)
    return ABIContractFactory.from_abi_dict(abi, name=name).at(addr)


__all__ = []  # type: ignore<|MERGE_RESOLUTION|>--- conflicted
+++ resolved
@@ -112,12 +112,8 @@
             _ = ret.bytecode, ret.bytecode_runtime  # force compilation to happen
         return ret
 
-<<<<<<< HEAD
-    return _disk_cache.caching_lookup(str((kwargs, source_code, deployer)), func)
-=======
-    cache_key = str((contract_name, source_code, kwargs))
+    cache_key = str((contract_name, source_code, kwargs, deployer))
     return _disk_cache.caching_lookup(cache_key, func)
->>>>>>> 946b2dbb
 
 
 def load(filename: str | Path, *args, **kwargs) -> _Contract:  # type: ignore
