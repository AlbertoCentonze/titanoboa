--- conflicted
+++ resolved
@@ -35,10 +35,6 @@
 
 @pytest.hookimpl(hookwrapper=True)
 def pytest_runtest_call(item: pytest.Item) -> Generator:
-<<<<<<< HEAD
-    if not item.get_closest_marker("ignore_isolation"):
-        with boa.env.anchor():
-=======
 
     ignore_isolation = item.get_closest_marker("ignore_isolation") is not None
     profiling_enabled = item.get_closest_marker("profile") is not None
@@ -49,7 +45,6 @@
             with boa.env.gas_meter_class(ProfilingGasMeter):
                 yield
         else:
->>>>>>> b57c5b1f
             yield
 
     with _toggle_profiling(profiling_enabled):
